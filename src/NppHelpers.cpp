/*
 * This file is part of ComparePlus plugin for Notepad++
 * Copyright (C)2011 Jean-Sebastien Leroy (jean.sebastien.leroy@gmail.com)
 * Copyright (C)2017-2022 Pavel Nedev (pg.nedev@gmail.com)
 *
 * This program is free software: you can redistribute it and/or modify
 * it under the terms of the GNU General Public License as published by
 * the Free Software Foundation, either version 3 of the License, or
 * (at your option) any later version.
 *
 * This program is distributed in the hope that it will be useful,
 * but WITHOUT ANY WARRANTY; without even the implied warranty of
 * MERCHANTABILITY or FITNESS FOR A PARTICULAR PURPOSE.  See the
 * GNU General Public License for more details.
 *
 * You should have received a copy of the GNU General Public License
 * along with this program.  If not, see <http://www.gnu.org/licenses/>.
 */

#include <windows.h>
#include <tchar.h>
#include <commctrl.h>

#include <stdlib.h>
#include <vector>
#include <algorithm>

#include "NppHelpers.h"
#include "NppInternalDefines.h"

#include "icon_added.h"
#include "icon_removed.h"
#include "icon_changed.h"
#include "icon_moved.h"
#include "icon_arrows.h"


// Don't use "INDIC_CONTAINER + 1" since it conflicts with DSpellCheck plugin
#define INDIC_HIGHLIGHT		INDIC_CONTAINER + 7


HWND NppToolbarHandleGetter::hNppToolbar = NULL;


HWND NppToolbarHandleGetter::get()
{
	if (hNppToolbar == NULL)
		::EnumChildWindows(nppData._nppHandle, enumWindowsCB, 0);

	return hNppToolbar;
}


BOOL CALLBACK NppToolbarHandleGetter::enumWindowsCB(HWND hwnd, LPARAM )
{
	TCHAR winClassName[64];

	::GetClassName(hwnd, winClassName, _countof(winClassName));

	if (!_tcscmp(winClassName, TOOLBARCLASSNAME))
	{
		hNppToolbar = hwnd;
		return FALSE;
	}

	return TRUE;
}


HWND NppTabHandleGetter::hNppTab[2] = { NULL, NULL };


HWND NppTabHandleGetter::get(int viewId)
{
	const int idx = (viewId == MAIN_VIEW) ? 0 : 1;

	if (hNppTab[idx] == NULL)
		::EnumChildWindows(nppData._nppHandle, enumWindowsCB, idx);

	return hNppTab[idx];
}


BOOL CALLBACK NppTabHandleGetter::enumWindowsCB(HWND hwnd, LPARAM lParam)
{
	TCHAR winClassName[64];

	::GetClassName(hwnd, winClassName, _countof(winClassName));

	if (!_tcscmp(winClassName, WC_TABCONTROL))
	{
		RECT tabRect;
		RECT viewRect;

		::GetWindowRect(hwnd, &tabRect);
		::GetWindowRect(getView(static_cast<int>(lParam)), &viewRect);

		if ((tabRect.left <= viewRect.left) && (tabRect.top <= viewRect.top) &&
			(tabRect.right >= viewRect.right) && (tabRect.bottom >= viewRect.bottom))
		{
			hNppTab[lParam] = hwnd;
			return FALSE;
		}
	}

	return TRUE;
}


HWND NppStatusBarHandleGetter::hNppStatusBar = NULL;


HWND NppStatusBarHandleGetter::get()
{
	if (hNppStatusBar == NULL)
		::EnumChildWindows(nppData._nppHandle, enumWindowsCB, 0);

	return hNppStatusBar;
}


BOOL CALLBACK NppStatusBarHandleGetter::enumWindowsCB(HWND hwnd, LPARAM )
{
	TCHAR winClassName[64];

	::GetClassName(hwnd, winClassName, _countof(winClassName));

	if (!_tcscmp(winClassName, STATUSCLASSNAME))
	{
		hNppStatusBar = hwnd;
		return FALSE;
	}

	return TRUE;
}


void ViewLocation::save(int view, intptr_t centerLine)
{
	if (view != MAIN_VIEW && view != SUB_VIEW)
	{
		_view = -1;
		return;
	}

	_view		= view;
	_centerLine	= centerLine;
	_firstLine	= -1;

	if (_centerLine < 0)
	{
		_caretLine			= getCurrentLine(view);
		_visibleLineOffset	= getFirstVisibleLineOffset(view, _caretLine);

		if ((_visibleLineOffset < 0) || (_visibleLineOffset > CallScintilla(view, SCI_LINESONSCREEN, 0, 0)))
			_firstLine = getFirstLine(view);
	}

	LOGD("Store " + std::string(view == MAIN_VIEW ? "MAIN" : "SUB") + " view location\n");
}


bool ViewLocation::restore() const
{
	if (_view < 0)
		return false;

	if (_centerLine < 0)
	{
		const intptr_t firstVisibleLine = (_firstLine < 0) ?
				CallScintilla(_view, SCI_VISIBLEFROMDOCLINE, _caretLine, 0) - _visibleLineOffset :
				CallScintilla(_view, SCI_VISIBLEFROMDOCLINE, _firstLine, 0);

		CallScintilla(_view, SCI_SETFIRSTVISIBLELINE, firstVisibleLine, 0);

		LOGD("Restore " + std::string(_view == MAIN_VIEW ? "MAIN" : "SUB") +
				" view location, first visible doc line: " +
				std::to_string(CallScintilla(_view, SCI_DOCLINEFROMVISIBLE, firstVisibleLine, 0) + 1) + "\n");
	}
	else
	{
		if (!isLineVisible(_view, _centerLine))
			centerAt(_view, _centerLine);

		LOGD("Restore " + std::string(_view == MAIN_VIEW ? "MAIN" : "SUB") +
				" view location, center doc line: " + std::to_string(_centerLine + 1) + "\n");
	}

	return true;
}


namespace // anonymous namespace
{

const int cBlinkCount		= 3;
const int cBlinkInterval_ms	= 100;

bool compareMode[2]		= { false, false };
int blankStyle[2]		= { 0, 0 };
bool endAtLastLine[2]	= { true, true };


void defineColor(int type, int color)
{
	CallScintilla(MAIN_VIEW,	SCI_MARKERDEFINE,	type, SC_MARK_BACKGROUND);
	CallScintilla(MAIN_VIEW,	SCI_MARKERSETBACK,	type, color);

	CallScintilla(SUB_VIEW,		SCI_MARKERDEFINE,	type, SC_MARK_BACKGROUND);
	CallScintilla(SUB_VIEW,		SCI_MARKERSETBACK,	type, color);
}


void defineRgbaSymbol(int type, const unsigned char* rgba)
{
	CallScintilla(MAIN_VIEW,	SCI_MARKERDEFINERGBAIMAGE,	type, (LPARAM)rgba);
	CallScintilla(SUB_VIEW,		SCI_MARKERDEFINERGBAIMAGE,	type, (LPARAM)rgba);
}


void setTextStyle(int transparency)
{
	static const int cMinAlpha = 0;
	static const int cMaxAlpha = 100;

	const int alpha = ((100 - transparency) * (cMaxAlpha - cMinAlpha) / 100) + cMinAlpha;

	CallScintilla(MAIN_VIEW, SCI_INDICSETSTYLE,	INDIC_HIGHLIGHT,	INDIC_ROUNDBOX);
	CallScintilla(MAIN_VIEW, SCI_INDICSETFLAGS,	INDIC_HIGHLIGHT,	SC_INDICFLAG_VALUEFORE);
	CallScintilla(MAIN_VIEW, SCI_INDICSETALPHA,	INDIC_HIGHLIGHT,	alpha);

	CallScintilla(SUB_VIEW, SCI_INDICSETSTYLE,	INDIC_HIGHLIGHT,	INDIC_ROUNDBOX);
	CallScintilla(SUB_VIEW, SCI_INDICSETFLAGS,	INDIC_HIGHLIGHT,	SC_INDICFLAG_VALUEFORE);
	CallScintilla(SUB_VIEW, SCI_INDICSETALPHA,	INDIC_HIGHLIGHT,	alpha);
}


void setBlanksStyle(int view, int blankColor)
{
	if (blankStyle[view] == 0)
		blankStyle[view] = static_cast<int>(CallScintilla(view, SCI_ALLOCATEEXTENDEDSTYLES, 1, 0));

	CallScintilla(view, SCI_ANNOTATIONSETSTYLEOFFSET,	blankStyle[view], 0);
	CallScintilla(view, SCI_STYLESETEOLFILLED,			blankStyle[view], 1);
	CallScintilla(view, SCI_STYLESETBACK,				blankStyle[view], blankColor);
	CallScintilla(view, SCI_STYLESETBOLD,				blankStyle[view], true);
	CallScintilla(view, SCI_ANNOTATIONSETVISIBLE,		ANNOTATION_STANDARD, 0);
}

} // anonymous namespace


intptr_t otherViewMatchingLine(int view, intptr_t line, intptr_t adjustment, bool check)
{
	const int		otherView		= getOtherViewId(view);
	const intptr_t	otherLineCount	= CallScintilla(otherView, SCI_GETLINECOUNT, 0, 0);

	const intptr_t otherLine = CallScintilla(otherView, SCI_DOCLINEFROMVISIBLE,
			CallScintilla(view, SCI_VISIBLEFROMDOCLINE, line, 0) + adjustment, 0);

	if (check && (otherLine < otherLineCount) && (otherViewMatchingLine(otherView, otherLine, -adjustment) != line))
		return -1;

	return (otherLine >= otherLineCount) ? otherLineCount - 1 : otherLine;
}


void activateBufferID(LRESULT buffId)
{
	if (buffId != getCurrentBuffId())
	{
		LRESULT index = ::SendMessage(nppData._nppHandle, NPPM_GETPOSFROMBUFFERID, buffId, 0);
		::SendMessage(nppData._nppHandle, NPPM_ACTIVATEDOC, index >> 30, index & 0x3FFFFFFF);
	}
}


std::pair<intptr_t, intptr_t> getSelectionLines(int view)
{
	if (isSelectionVertical(view))
		return std::make_pair(-1, -1);

	const intptr_t selectionStart = CallScintilla(view, SCI_GETSELECTIONSTART, 0, 0);
	const intptr_t selectionEnd = CallScintilla(view, SCI_GETSELECTIONEND, 0, 0);

	if (selectionEnd - selectionStart == 0)
		return std::make_pair(-1, -1);

	intptr_t startLine	= CallScintilla(view, SCI_LINEFROMPOSITION, selectionStart, 0);
	intptr_t endLine	= CallScintilla(view, SCI_LINEFROMPOSITION, selectionEnd, 0);

	if (selectionEnd == getLineStart(view, endLine))
		--endLine;

	return std::make_pair(startLine, endLine);
}


int showArrowSymbol(int view, intptr_t line, bool down)
{
	const bool isRTL = isRTLwindow(getView(view));
	const unsigned char* rgba = down ?
			(isRTL ? icon_arrow_down_rtl : icon_arrow_down) : (isRTL ? icon_arrow_up_rtl : icon_arrow_up);

	CallScintilla(view,	SCI_MARKERDEFINERGBAIMAGE,	MARKER_ARROW_SYMBOL, (LPARAM)rgba);

	return static_cast<int>(CallScintilla(view, SCI_MARKERADD, line, MARKER_ARROW_SYMBOL));
}


void blinkLine(int view, intptr_t line)
{
	const int marker = CallScintilla(view, SCI_MARKERGET, line, 0) & MARKER_MASK_ALL;
	HWND hView = getView(view);

	for (int i = cBlinkCount; ;)
	{
		if (marker)
			clearMarks(view, line);
		else
			CallScintilla(view, SCI_MARKERADDSET, line, MARKER_MASK_BLANK);

		::UpdateWindow(hView);
		::Sleep(cBlinkInterval_ms);

		if (marker)
			CallScintilla(view, SCI_MARKERADDSET, line, marker);
		else
			CallScintilla(view, SCI_MARKERDELETE, line, MARKER_BLANK);

		::UpdateWindow(hView);

		if (--i == 0)
			break;

		::Sleep(cBlinkInterval_ms);
	}
}


void blinkRange(int view, intptr_t startPos, intptr_t endPos)
{
	ViewLocation loc(view);
	const std::pair<intptr_t, intptr_t> sel = getSelection(view);

	for (int i = cBlinkCount; ;)
	{
		setSelection(view, startPos, endPos, true);
		::UpdateWindow(getView(view));
		::Sleep(cBlinkInterval_ms);

		if (--i == 0)
			break;

		setSelection(view, startPos, startPos);
		::UpdateWindow(getView(view));
		::Sleep(cBlinkInterval_ms);
	}

	setSelection(view, sel.first, sel.second);
	loc.restore();
}


void centerAt(int view, intptr_t line)
{
	const intptr_t linesOnScreen = CallScintilla(view, SCI_LINESONSCREEN, 0, 0);
	const intptr_t firstVisible = CallScintilla(view, SCI_VISIBLEFROMDOCLINE, line, 0) - linesOnScreen / 2;

	CallScintilla(view, SCI_SETFIRSTVISIBLELINE, firstVisible, 0);
}


void setNormalView(int view)
{
	if (compareMode[view])
	{
		compareMode[view] = false;

		CallScintilla(view, SCI_SETENDATLASTLINE, endAtLastLine[view], 0);

		CallScintilla(view, SCI_SETMARGINMASKN, MARGIN_NUM, 0);
		CallScintilla(view, SCI_SETMARGINWIDTHN, MARGIN_NUM, 0);
		CallScintilla(view, SCI_SETMARGINSENSITIVEN, MARGIN_NUM, false);

<<<<<<< HEAD
		const int caretLineColor = CallScintilla(view, SCI_GETELEMENTCOLOUR,  SC_ELEMENT_CARET_LINE_BACK, 0);
=======
		const intptr_t caretLineColor = CallScintilla(view, SCI_GETELEMENTCOLOUR,  SC_ELEMENT_CARET_LINE_BACK, 0);
>>>>>>> f1fc8631

		if (caretLineColor)
			CallScintilla(view, SCI_SETELEMENTCOLOUR, SC_ELEMENT_CARET_LINE_BACK, caretLineColor & 0xFFFFFF);

		CallScintilla(view, SCI_SETCARETLINELAYER, SC_LAYER_BASE, 0);
	}
}


void setCompareView(int view, int blankColor, int caretLineTransp)
{
	if (!compareMode[view])
	{
		compareMode[view] = true;

		endAtLastLine[view] = (CallScintilla(view, SCI_GETENDATLASTLINE, 0, 0) != 0);
		CallScintilla(view, SCI_SETENDATLASTLINE, false, 0);

		CallScintilla(view, SCI_SETMARGINMASKN, MARGIN_NUM, (LPARAM)(MARKER_MASK_SYMBOL | MARKER_MASK_ARROW));
		CallScintilla(view, SCI_SETMARGINWIDTHN, MARGIN_NUM, 16);
		CallScintilla(view, SCI_SETMARGINSENSITIVEN, MARGIN_NUM, true);
	}

<<<<<<< HEAD
	const int caretLineColor = CallScintilla(view, SCI_GETELEMENTCOLOUR,  SC_ELEMENT_CARET_LINE_BACK, 0);

	if (caretLineColor)
	{
		const int alpha = ((100 - caretLineTransp) * SC_ALPHA_OPAQUE / 100);
=======
	const intptr_t caretLineColor = CallScintilla(view, SCI_GETELEMENTCOLOUR,  SC_ELEMENT_CARET_LINE_BACK, 0);

	if (caretLineColor)
	{
		const intptr_t alpha = ((100 - caretLineTransp) * SC_ALPHA_OPAQUE / 100);
>>>>>>> f1fc8631

		CallScintilla(view, SCI_SETELEMENTCOLOUR, SC_ELEMENT_CARET_LINE_BACK,
				(caretLineColor & 0xFFFFFF) | (alpha << 24));
		CallScintilla(view, SCI_SETCARETLINELAYER, SC_LAYER_UNDER_TEXT, 0);
	}

	// For some reason the annotation blank styling is lost on Sci doc switch thus we need to reapply it
	setBlanksStyle(view, blankColor);
}


bool isDarkMode()
{
	if (::SendMessage(nppData._nppHandle, NPPM_ISDARKMODEENABLED, 0, 0))
		return true;

	const int bg = static_cast<int>(::SendMessage(nppData._nppHandle, NPPM_GETEDITORDEFAULTBACKGROUNDCOLOR, 0, 0));

	const int r = bg & 0xFF;
	const int g = bg >> 8 & 0xFF;
	const int b = bg >> 16 & 0xFF;

	return (((r + g + b) / 3) < 128);
}


void setStyles(UserSettings& settings)
{
	const int bg = static_cast<int>(::SendMessage(nppData._nppHandle, NPPM_GETEDITORDEFAULTBACKGROUNDCOLOR, 0, 0));

	settings.colors()._default = bg;

	int r = bg & 0xFF;
	int g = bg >> 8 & 0xFF;
	int b = bg >> 16 & 0xFF;

	static const int colorShift = 20;

	r = (r > colorShift) ? (r - colorShift) & 0xFF : 0;
	g = (g > colorShift) ? (g - colorShift) & 0xFF : 0;
	b = (b > colorShift) ? (b - colorShift) & 0xFF : 0;

	settings.colors().blank = r | (g << 8) | (b << 16);

	defineColor(MARKER_ADDED_LINE,		settings.colors().added);
	defineColor(MARKER_REMOVED_LINE,	settings.colors().removed);
	defineColor(MARKER_MOVED_LINE,		settings.colors().moved);
	defineColor(MARKER_CHANGED_LINE,	settings.colors().changed);
	defineColor(MARKER_BLANK,			settings.colors().blank);

	defineRgbaSymbol(MARKER_CHANGED_SYMBOL,				icon_changed);
	defineRgbaSymbol(MARKER_CHANGED_LOCAL_SYMBOL,		icon_changed_local);
	defineRgbaSymbol(MARKER_ADDED_SYMBOL,				icon_added);
	defineRgbaSymbol(MARKER_ADDED_LOCAL_SYMBOL,			icon_added_local);
	defineRgbaSymbol(MARKER_REMOVED_SYMBOL,				icon_removed);
	defineRgbaSymbol(MARKER_REMOVED_LOCAL_SYMBOL,		icon_removed_local);
	defineRgbaSymbol(MARKER_MOVED_LINE_SYMBOL,			icon_moved_line);
	defineRgbaSymbol(MARKER_MOVED_BLOCK_BEGIN_SYMBOL,	icon_moved_block_start);
	defineRgbaSymbol(MARKER_MOVED_BLOCK_MID_SYMBOL,		icon_moved_block_middle);
	defineRgbaSymbol(MARKER_MOVED_BLOCK_END_SYMBOL,		icon_moved_block_end);

	setTextStyle(settings.colors().highlight_transparency);

	setBlanksStyle(MAIN_VIEW,	settings.colors().blank);
	setBlanksStyle(SUB_VIEW,	settings.colors().blank);
}


void markTextAsChanged(int view, intptr_t start, intptr_t length, int color)
{
	if (length > 0)
	{
		const int curIndic = static_cast<int>(CallScintilla(view, SCI_GETINDICATORCURRENT, 0, 0));
		CallScintilla(view, SCI_SETINDICATORCURRENT, INDIC_HIGHLIGHT, 0);
		CallScintilla(view, SCI_SETINDICATORVALUE, color | SC_INDICVALUEBIT, 0);
		CallScintilla(view, SCI_INDICATORFILLRANGE, start, length);
		CallScintilla(view, SCI_SETINDICATORCURRENT, curIndic, 0);
	}
}


void clearChangedIndicator(int view, intptr_t start, intptr_t length)
{
	if (length > 0)
	{
		const int curIndic = static_cast<int>(CallScintilla(view, SCI_GETINDICATORCURRENT, 0, 0));
		CallScintilla(view, SCI_SETINDICATORCURRENT, INDIC_HIGHLIGHT, 0);
		CallScintilla(view, SCI_INDICATORCLEARRANGE, start, length);
		CallScintilla(view, SCI_SETINDICATORCURRENT, curIndic, 0);
	}
}


std::vector<char> getText(int view, intptr_t startPos, intptr_t endPos)
{
	const intptr_t len = endPos - startPos;

	if (len <= 0)
		return std::vector<char>(1, 0);

	std::vector<char> text(len + 1, 0);

	Sci_TextRange tr;
	tr.chrg.cpMin = startPos;
	tr.chrg.cpMax = endPos;
	tr.lpstrText = text.data();

	CallScintilla(view, SCI_GETTEXTRANGE, 0, (LPARAM)&tr);

	return text;
}


void toLowerCase(std::vector<char>& text)
{
	const int len = static_cast<int>(text.size());

	if (len == 0)
		return;

	std::vector<wchar_t> wText(len);

	::MultiByteToWideChar(CP_UTF8, 0, text.data(), -1, wText.data(), len * sizeof(wchar_t));

	wText.push_back(L'\0');
	::CharLowerW((LPWSTR)wText.data());
	wText.pop_back();

	::WideCharToMultiByte(CP_UTF8, 0, wText.data(), -1, text.data(), len * sizeof(char), NULL, NULL);
}


void clearWindow(int view)
{
	CallScintilla(view, SCI_FOLDALL, SC_FOLDACTION_EXPAND, 0);
	CallScintilla(view, SCI_ANNOTATIONCLEARALL, 0, 0);

	CallScintilla(view, SCI_MARKERDELETEALL, MARKER_CHANGED_LINE, 0);
	CallScintilla(view, SCI_MARKERDELETEALL, MARKER_ADDED_LINE, 0);
	CallScintilla(view, SCI_MARKERDELETEALL, MARKER_REMOVED_LINE, 0);
	CallScintilla(view, SCI_MARKERDELETEALL, MARKER_MOVED_LINE, 0);
	CallScintilla(view, SCI_MARKERDELETEALL, MARKER_CHANGED_SYMBOL, 0);
	CallScintilla(view, SCI_MARKERDELETEALL, MARKER_CHANGED_LOCAL_SYMBOL, 0);
	CallScintilla(view, SCI_MARKERDELETEALL, MARKER_ADDED_SYMBOL, 0);
	CallScintilla(view, SCI_MARKERDELETEALL, MARKER_ADDED_LOCAL_SYMBOL, 0);
	CallScintilla(view, SCI_MARKERDELETEALL, MARKER_REMOVED_SYMBOL, 0);
	CallScintilla(view, SCI_MARKERDELETEALL, MARKER_REMOVED_LOCAL_SYMBOL, 0);
	CallScintilla(view, SCI_MARKERDELETEALL, MARKER_MOVED_LINE_SYMBOL, 0);
	CallScintilla(view, SCI_MARKERDELETEALL, MARKER_MOVED_BLOCK_BEGIN_SYMBOL, 0);
	CallScintilla(view, SCI_MARKERDELETEALL, MARKER_MOVED_BLOCK_MID_SYMBOL, 0);
	CallScintilla(view, SCI_MARKERDELETEALL, MARKER_MOVED_BLOCK_END_SYMBOL, 0);
	CallScintilla(view, SCI_MARKERDELETEALL, MARKER_ARROW_SYMBOL, 0);

	clearChangedIndicator(view, 0, CallScintilla(view, SCI_GETLENGTH, 0, 0));

	CallScintilla(view, SCI_COLOURISE, 0, -1);
}


void clearMarks(int view, intptr_t line)
{
	CallScintilla(view, SCI_MARKERDELETE, line, MARKER_CHANGED_LINE);
	CallScintilla(view, SCI_MARKERDELETE, line, MARKER_ADDED_LINE);
	CallScintilla(view, SCI_MARKERDELETE, line, MARKER_REMOVED_LINE);
	CallScintilla(view, SCI_MARKERDELETE, line, MARKER_MOVED_LINE);
	CallScintilla(view, SCI_MARKERDELETE, line, MARKER_BLANK);
	CallScintilla(view, SCI_MARKERDELETE, line, MARKER_CHANGED_SYMBOL);
	CallScintilla(view, SCI_MARKERDELETE, line, MARKER_CHANGED_LOCAL_SYMBOL);
	CallScintilla(view, SCI_MARKERDELETE, line, MARKER_ADDED_SYMBOL);
	CallScintilla(view, SCI_MARKERDELETE, line, MARKER_ADDED_LOCAL_SYMBOL);
	CallScintilla(view, SCI_MARKERDELETE, line, MARKER_REMOVED_SYMBOL);
	CallScintilla(view, SCI_MARKERDELETE, line, MARKER_REMOVED_LOCAL_SYMBOL);
	CallScintilla(view, SCI_MARKERDELETE, line, MARKER_MOVED_LINE_SYMBOL);
	CallScintilla(view, SCI_MARKERDELETE, line, MARKER_MOVED_BLOCK_BEGIN_SYMBOL);
	CallScintilla(view, SCI_MARKERDELETE, line, MARKER_MOVED_BLOCK_MID_SYMBOL);
	CallScintilla(view, SCI_MARKERDELETE, line, MARKER_MOVED_BLOCK_END_SYMBOL);
}


void clearMarks(int view, intptr_t startLine, intptr_t length)
{
	intptr_t endLine = CallScintilla(view, SCI_GETLINECOUNT, 0, 0);

	if (startLine + length < endLine)
		endLine = startLine + length;

	const intptr_t startPos = getLineStart(view, startLine);

	clearChangedIndicator(view, startPos, getLineEnd(view, endLine - 1) - startPos);

	for (; startLine < endLine; ++startLine)
		clearMarks(view, startLine);
}


intptr_t getPrevUnmarkedLine(int view, intptr_t startLine, int markMask)
{
	intptr_t prevUnmarkedLine = startLine;

	for (; (prevUnmarkedLine >= 0) && isLineMarked(view, prevUnmarkedLine, markMask); --prevUnmarkedLine);

	return prevUnmarkedLine;
}


intptr_t getNextUnmarkedLine(int view, intptr_t startLine, int markMask)
{
	const intptr_t endLine = CallScintilla(view, SCI_GETLINECOUNT, 0, 0) - 1;
	intptr_t nextUnmarkedLine = startLine;

	for (; (nextUnmarkedLine <= endLine) && isLineMarked(view, nextUnmarkedLine, markMask); ++nextUnmarkedLine);

	return ((nextUnmarkedLine <= endLine) ? nextUnmarkedLine : -1);
}


std::pair<intptr_t, intptr_t> getMarkedSection(int view, intptr_t startLine, intptr_t endLine, int markMask,
	bool excludeNewLine)
{
	const intptr_t lastLine = CallScintilla(view, SCI_GETLINECOUNT, 0, 0) - 1;

	if ((startLine < 0) || (endLine > lastLine) || (startLine > endLine) || !isLineMarked(view, startLine, markMask))
		return std::make_pair(-1, -1);

	if ((startLine != endLine) && (!isLineMarked(view, endLine, markMask)))
		return std::make_pair(-1, -1);

	const intptr_t line1	= getPrevUnmarkedLine(view, startLine, markMask) + 1;
	intptr_t line2			= getNextUnmarkedLine(view, endLine, markMask);

	if (excludeNewLine)
		--line2;

	const intptr_t endPos = (line2 < 0) ? getLineEnd(view, lastLine) :
			(excludeNewLine ? getLineEnd(view, line2) : getLineStart(view, line2));

	return std::make_pair(getLineStart(view, line1), endPos);
}


std::vector<int> getMarkers(int view, intptr_t startLine, intptr_t length, int markMask, bool clearMarkers)
{
	std::vector<int> markers;

	if (length <= 0 || startLine < 0)
		return markers;

	const intptr_t linesCount = CallScintilla(view, SCI_GETLINECOUNT, 0, 0);

	if (startLine + length > linesCount)
		length = linesCount - startLine;

	if (clearMarkers)
	{
		const intptr_t startPos = getLineStart(view, startLine);
		clearChangedIndicator(view, startPos, getLineEnd(view, startLine + length - 1) - startPos);
	}

	markers.resize(length, 0);

	for (intptr_t line = CallScintilla(view, SCI_MARKERPREVIOUS, startLine + length - 1, markMask); line >= startLine;
		line = CallScintilla(view, SCI_MARKERPREVIOUS, line - 1, markMask))
	{
		markers[line - startLine] = CallScintilla(view, SCI_MARKERGET, line, 0) & markMask;

		if (clearMarkers)
			clearMarks(view, line);
	}

	return markers;
}


void setMarkers(int view, intptr_t startLine, const std::vector<int> &markers)
{
	const intptr_t linesCount = static_cast<intptr_t>(markers.size());

	if (startLine < 0 || linesCount == 0)
		return;

	const intptr_t startPos = getLineStart(view, startLine);
	clearChangedIndicator(view, startPos, getLineEnd(view, startLine + linesCount - 1) - startPos);

	for (intptr_t i = 0; i < linesCount; ++i)
	{
		clearMarks(view, startLine + i);

		if (markers[i])
			CallScintilla(view, SCI_MARKERADDSET, startLine + i, markers[i]);
	}
}


void showRange(int view, intptr_t line, intptr_t length)
{
	if (line >= 0 && length > 0)
	{
		const intptr_t linesCount = CallScintilla(view, SCI_GETLINECOUNT, 0, 0);

		if (line + length > linesCount)
			length = linesCount - line;

		CallScintilla(view, SCI_SHOWLINES, line, line + length - 1);
	}
}


void hideOutsideRange(int view, intptr_t startLine, intptr_t endLine)
{
	const intptr_t linesCount = CallScintilla(view, SCI_GETLINECOUNT, 0, 0);

	// First line (0) cannot be hidden so start from line 1
	if (startLine > 1)
		CallScintilla(view, SCI_HIDELINES, 1, startLine - 1);

	if (endLine > 0 && endLine + 1 < linesCount)
		CallScintilla(view, SCI_HIDELINES, endLine + 1, linesCount - 1);

	if (startLine >= 0 && (endLine > startLine && endLine < linesCount))
		CallScintilla(view, SCI_SHOWLINES, startLine, endLine);
}


void hideUnmarked(int view, int markMask)
{
	const intptr_t linesCount = CallScintilla(view, SCI_GETLINECOUNT, 0, 0);

	// First line (0) cannot be hidden so start from line 1
	for (intptr_t nextMarkedLine, nextUnmarkedLine = 1; nextUnmarkedLine < linesCount;
		nextUnmarkedLine = nextMarkedLine)
	{
		for (; (nextUnmarkedLine < linesCount) && isLineMarked(view, nextUnmarkedLine, markMask); ++nextUnmarkedLine);

		if (nextUnmarkedLine == linesCount)
			break;

		nextMarkedLine = CallScintilla(view, SCI_MARKERNEXT, nextUnmarkedLine, markMask);

		if (nextMarkedLine < 0)
			nextMarkedLine = linesCount;

		CallScintilla(view, SCI_HIDELINES, nextUnmarkedLine, nextMarkedLine - 1);
	}
}


bool isAdjacentAnnotation(int view, intptr_t line, bool down)
{
	if (down)
	{
		if (isLineAnnotated(view, line))
			return true;
	}
	else
	{
		if (line && isLineAnnotated(view, line - 1))
			return true;
	}

	return false;
}


bool isAdjacentAnnotationVisible(int view, intptr_t line, bool down)
{
	if (down)
	{
		if (!isLineAnnotated(view, line))
			return false;

		if (CallScintilla(view, SCI_VISIBLEFROMDOCLINE, line, 0) + getWrapCount(view, line) >
				getLastVisibleLine(view))
			return false;
	}
	else
	{
		if (!line || !isLineAnnotated(view, line - 1))
			return false;

		if (CallScintilla(view, SCI_VISIBLEFROMDOCLINE, line, 0) - 1 < getFirstVisibleLine(view))
			return false;
	}

	return true;
}


void clearAnnotations(int view, intptr_t startLine, intptr_t length)
{
	intptr_t endLine = CallScintilla(view, SCI_GETLINECOUNT, 0, 0);

	if (startLine + length < endLine)
		endLine = startLine + length;

	for (; startLine < endLine; ++startLine)
		clearAnnotation(view, startLine);
}


void addBlankSection(int view, intptr_t line, intptr_t length, intptr_t textLinePos, const char *text)
{
	if (length <= 0)
		return;

	std::vector<char> blank(length - 1, '\n');

	if (textLinePos > 0 && text != nullptr)
	{
		if (length < textLinePos)
			return;

		blank.insert(blank.begin() + textLinePos - 1, text, text + strlen(text));
	}

	blank.push_back('\0');

	CallScintilla(view, SCI_ANNOTATIONSETTEXT, getPreviousUnhiddenLine(view, line), (LPARAM)blank.data());
}


void addBlankSectionAfter(int view, intptr_t line, intptr_t length)
{
	if (length <= 0)
		return;

	std::vector<char> blank(length - 1, '\n');
	blank.push_back('\0');

	CallScintilla(view, SCI_ANNOTATIONSETTEXT, getUnhiddenLine(view, line), (LPARAM)blank.data());
}<|MERGE_RESOLUTION|>--- conflicted
+++ resolved
@@ -383,11 +383,7 @@
 		CallScintilla(view, SCI_SETMARGINWIDTHN, MARGIN_NUM, 0);
 		CallScintilla(view, SCI_SETMARGINSENSITIVEN, MARGIN_NUM, false);
 
-<<<<<<< HEAD
-		const int caretLineColor = CallScintilla(view, SCI_GETELEMENTCOLOUR,  SC_ELEMENT_CARET_LINE_BACK, 0);
-=======
 		const intptr_t caretLineColor = CallScintilla(view, SCI_GETELEMENTCOLOUR,  SC_ELEMENT_CARET_LINE_BACK, 0);
->>>>>>> f1fc8631
 
 		if (caretLineColor)
 			CallScintilla(view, SCI_SETELEMENTCOLOUR, SC_ELEMENT_CARET_LINE_BACK, caretLineColor & 0xFFFFFF);
@@ -411,19 +407,11 @@
 		CallScintilla(view, SCI_SETMARGINSENSITIVEN, MARGIN_NUM, true);
 	}
 
-<<<<<<< HEAD
-	const int caretLineColor = CallScintilla(view, SCI_GETELEMENTCOLOUR,  SC_ELEMENT_CARET_LINE_BACK, 0);
+	const intptr_t caretLineColor = CallScintilla(view, SCI_GETELEMENTCOLOUR,  SC_ELEMENT_CARET_LINE_BACK, 0);
 
 	if (caretLineColor)
 	{
-		const int alpha = ((100 - caretLineTransp) * SC_ALPHA_OPAQUE / 100);
-=======
-	const intptr_t caretLineColor = CallScintilla(view, SCI_GETELEMENTCOLOUR,  SC_ELEMENT_CARET_LINE_BACK, 0);
-
-	if (caretLineColor)
-	{
 		const intptr_t alpha = ((100 - caretLineTransp) * SC_ALPHA_OPAQUE / 100);
->>>>>>> f1fc8631
 
 		CallScintilla(view, SCI_SETELEMENTCOLOUR, SC_ELEMENT_CARET_LINE_BACK,
 				(caretLineColor & 0xFFFFFF) | (alpha << 24));
